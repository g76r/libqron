--- conflicted
+++ resolved
@@ -1,73 +1,66 @@
-/* Copyright 2013-2014 Hallowyn and others.
- * This file is part of qron, see <http://qron.hallowyn.com/>.
- * Qron is free software: you can redistribute it and/or modify
- * it under the terms of the GNU Affero General Public License as published by
- * the Free Software Foundation, either version 3 of the License, or
- * (at your option) any later version.
- * Qron is distributed in the hope that it will be useful,
- * but WITHOUT ANY WARRANTY; without even the implied warranty of
- * MERCHANTABILITY or FITNESS FOR A PARTICULAR PURPOSE.  See the
- * GNU Affero General Public License for more details.
- * You should have received a copy of the GNU Affero General Public License
- * along with qron. If not, see <http://www.gnu.org/licenses/>.
- */
-#ifndef STEP_H
-#define STEP_H
-
-#include "libqron_global.h"
-#include <QSharedDataPointer>
-#include "util/paramset.h"
-
-class StepData;
-class Task;
-class EventSubscription;
-class PfNode;
-class Scheduler;
-class TaskInstance;
-<<<<<<< HEAD
-class Calendar;
-=======
-class TaskGroup;
->>>>>>> 09f11d37
-
-/** Step of a workflow task. */
-class LIBQRONSHARED_EXPORT Step {
-  QSharedDataPointer<StepData> d;
-public:
-  enum Kind { Unknown, SubTask, AndJoin, OrJoin };
-
-  Step();
-  Step(const Step &);
-<<<<<<< HEAD
-  Step(PfNode node, Scheduler *scheduler, Task workflow,
-       QHash<QString, Task> oldTasks, QHash<QString, Calendar> namedCalendars);
-=======
-  Step(PfNode node, Scheduler *scheduler, TaskGroup taskGroup,
-       QString workflowTaskId, QHash<QString, Task> oldTasks);
->>>>>>> 09f11d37
-  Step &operator=(const Step &);
-  ~Step();
-  bool operator==(const Step &other) const;
-  /** compare fqsn */
-  bool operator<(const Step &other) const;
-  bool isNull() const { return !d; }
-  /** Step id within the workflow, not unique across workflows.
-   * @see fqtn() */
-  QString id() const;
-  /** Fully qualified step name.
-   * Equal to workflow task's fqtn + '.' + id */
-  QString fqsn() const;
-  Kind kind() const;
-  static QString kindToString(Kind kind);
-  QString kindToString() const {
-    return kindToString(kind()); }
-  Task subtask() const;
-  QString workflowFqtn() const;
-  QSet<QString> predecessors() const;
-  void insertPredecessor(QString predecessor);
-  void triggerReadyEvents(TaskInstance workflowTaskInstance,
-                          ParamSet eventContext) const;
-  QList<EventSubscription> onreadyEventSubscriptions() const;
-};
-
-#endif // STEP_H
+/* Copyright 2013-2014 Hallowyn and others.
+ * This file is part of qron, see <http://qron.hallowyn.com/>.
+ * Qron is free software: you can redistribute it and/or modify
+ * it under the terms of the GNU Affero General Public License as published by
+ * the Free Software Foundation, either version 3 of the License, or
+ * (at your option) any later version.
+ * Qron is distributed in the hope that it will be useful,
+ * but WITHOUT ANY WARRANTY; without even the implied warranty of
+ * MERCHANTABILITY or FITNESS FOR A PARTICULAR PURPOSE.  See the
+ * GNU Affero General Public License for more details.
+ * You should have received a copy of the GNU Affero General Public License
+ * along with qron. If not, see <http://www.gnu.org/licenses/>.
+ */
+#ifndef STEP_H
+#define STEP_H
+
+#include "libqron_global.h"
+#include <QSharedDataPointer>
+#include "util/paramset.h"
+
+class StepData;
+class Task;
+class EventSubscription;
+class PfNode;
+class Scheduler;
+class TaskInstance;
+class Calendar;
+class TaskGroup;
+
+/** Step of a workflow task. */
+class LIBQRONSHARED_EXPORT Step {
+  QSharedDataPointer<StepData> d;
+public:
+  enum Kind { Unknown, SubTask, AndJoin, OrJoin };
+
+  Step();
+  Step(const Step &);
+  Step(PfNode node, Scheduler *scheduler, TaskGroup taskGroup,
+       QString workflowTaskId, QHash<QString, Task> oldTasks,
+       QHash<QString, Calendar> namedCalendars);
+  Step &operator=(const Step &);
+  ~Step();
+  bool operator==(const Step &other) const;
+  /** compare fqsn */
+  bool operator<(const Step &other) const;
+  bool isNull() const { return !d; }
+  /** Step id within the workflow, not unique across workflows.
+   * @see fqtn() */
+  QString id() const;
+  /** Fully qualified step name.
+   * Equal to workflow task's fqtn + '.' + id */
+  QString fqsn() const;
+  Kind kind() const;
+  static QString kindToString(Kind kind);
+  QString kindToString() const {
+    return kindToString(kind()); }
+  Task subtask() const;
+  QString workflowFqtn() const;
+  QSet<QString> predecessors() const;
+  void insertPredecessor(QString predecessor);
+  void triggerReadyEvents(TaskInstance workflowTaskInstance,
+                          ParamSet eventContext) const;
+  QList<EventSubscription> onreadyEventSubscriptions() const;
+};
+
+#endif // STEP_H