--- conflicted
+++ resolved
@@ -1,168 +1,155 @@
-/* Copyright 2013-2014 Hallowyn and others.
- * This file is part of qron, see <http://qron.hallowyn.com/>.
- * Qron is free software: you can redistribute it and/or modify
- * it under the terms of the GNU Affero General Public License as published by
- * the Free Software Foundation, either version 3 of the License, or
- * (at your option) any later version.
- * Qron is distributed in the hope that it will be useful,
- * but WITHOUT ANY WARRANTY; without even the implied warranty of
- * MERCHANTABILITY or FITNESS FOR A PARTICULAR PURPOSE.  See the
- * GNU Affero General Public License for more details.
- * You should have received a copy of the GNU Affero General Public License
- * along with qron. If not, see <http://www.gnu.org/licenses/>.
- */
-#include "step.h"
-#include <QSharedData>
-#include "pf/pfnode.h"
-#include "task.h"
-#include "sched/scheduler.h"
-#include "log/log.h"
-#include "configutils.h"
-#include "action/requesttaskaction.h"
-
-class StepData : public QSharedData {
-public:
-  QString _id, _fqsn, _workflowFqtn;
-  Step::Kind _kind;
-  Task _subtask;
-  QPointer<Scheduler> _scheduler;
-  QSet<QString> _predecessors;
-  QList<EventSubscription> _onready;
-  StepData() : _kind(Step::Unknown) { }
-};
-
-Step::Step() {
-}
-
-<<<<<<< HEAD
-Step::Step(PfNode node, Scheduler *scheduler, Task workflow,
-           QHash<QString,Task> oldTasks,
-           QHash<QString, Calendar> namedCalendars) {
-=======
-Step::Step(PfNode node, Scheduler *scheduler, TaskGroup taskGroup,
-           QString workflowTaskId, QHash<QString,Task> oldTasks) {
->>>>>>> 09f11d37
-  StepData *sd = new StepData;
-  sd->_scheduler = scheduler;
-  sd->_id = ConfigUtils::sanitizeId(node.contentAsString(), false);
-  sd->_fqsn = taskGroup.id()+"."+workflowTaskId+":"+sd->_id;
-  sd->_workflowFqtn = taskGroup.id()+"."+workflowTaskId;
-  if (node.name() == "and") {
-    sd->_kind = Step::AndJoin;
-    ConfigUtils::loadEventSubscription(node, "onready", sd->_fqsn,
-                                       &sd->_onready, scheduler);
-    // LATER warn if onsuccess, onfailure, onfinish, onstart is defined
-  } else if (node.name() == "or") {
-    sd->_kind = Step::OrJoin;
-    ConfigUtils::loadEventSubscription(node, "onready", sd->_fqsn,
-                                       &sd->_onready, scheduler);
-    // LATER warn if onsuccess, onfailure, onfinish, onstart is defined
-  } else if (node.name() == "task") {
-    sd->_kind = Step::SubTask;
-    QString taskgroup = node.attribute("taskgroup");
-<<<<<<< HEAD
-    if (!taskgroup.isEmpty() && taskgroup != workflow.taskGroup().id())
-      Log::warning() << "ignoring inconsistent taskgroup: " << node.toString();
-    node.setContent(workflow.id()+"-"+node.contentAsString());
-    sd->_subtask = Task(node, scheduler, workflow.taskGroup(), oldTasks,
-                        workflow, namedCalendars);
-=======
-    if (!taskgroup.isEmpty())
-      Log::warning() << "ignoring subtask taskgroup: " << node.toString();
-    node.setContent(workflowTaskId+"-"+node.contentAsString());
-    sd->_subtask = Task(node, scheduler, taskGroup, oldTasks,
-                        sd->_workflowFqtn);
->>>>>>> 09f11d37
-    if (sd->_subtask.isNull()) {
-      Log::error() << "step with invalid subtask: " << node.toString();
-      delete sd;
-      return;
-    }
-    sd->_onready.append(
-          EventSubscription(sd->_fqsn, "onready",
-                            RequestTaskAction(scheduler, sd->_subtask.fqtn())));
-    // LATER warn if onready is defined for a subtask step
-  } else {
-      Log::error() << "unsupported step kind: " << node.toString();
-      delete sd;
-      return;
-  }
-  d = sd;
-}
-
-Step::~Step() {
-}
-
-Step::Step(const Step &rhs) : d(rhs.d) {
-}
-
-Step &Step::operator=(const Step &rhs) {
-  if (this != &rhs)
-    d.operator=(rhs.d);
-  return *this;
-}
-
-bool Step::operator==(const Step &other) const {
-  return (isNull() && other.isNull()) || fqsn() == other.fqsn();
-}
-
-bool Step::operator<(const Step &other) const {
-  return fqsn() < other.fqsn();
-}
-
-QString Step::id() const {
-  return d ? d->_id : QString();
-}
-
-QString Step::fqsn() const {
-  return d ? d->_fqsn : QString();
-}
-
-Step::Kind Step::kind() const {
-  return d ? d->_kind : Step::Unknown;
-}
-
-Task Step::subtask() const {
-  return d ? d->_subtask : Task();
-}
-
-QString Step::workflowFqtn() const {
-  return d ? d->_workflowFqtn : QString();
-}
-
-QSet<QString> Step::predecessors() const {
-  return d ? d->_predecessors : QSet<QString>();
-}
-
-void Step::insertPredecessor(QString predecessor) {
-  if (d)
-    d->_predecessors.insert(predecessor);
-}
-
-void Step::triggerReadyEvents(TaskInstance workflowTaskInstance,
-                              ParamSet eventContext) const {
-  if (d) {
-    //eventContext.setValue("!stepid", d->_id);
-    //eventContext.setValue("!fqsn", d->_fqsn);
-    foreach (EventSubscription sub, d->_onready)
-      sub.triggerActions(eventContext, workflowTaskInstance);
-  }
-}
-
-QList<EventSubscription> Step::onreadyEventSubscriptions() const {
-  return d ? d->_onready : QList<EventSubscription>();
-}
-
-QString Step::kindToString(Kind kind) {
-  switch (kind) {
-  case SubTask:
-    return "task";
-  case AndJoin:
-    return "and";
-  case OrJoin:
-    return "or";
-  case Unknown:
-    ;
-  }
-  return "unknown";
-}
+/* Copyright 2013-2014 Hallowyn and others.
+ * This file is part of qron, see <http://qron.hallowyn.com/>.
+ * Qron is free software: you can redistribute it and/or modify
+ * it under the terms of the GNU Affero General Public License as published by
+ * the Free Software Foundation, either version 3 of the License, or
+ * (at your option) any later version.
+ * Qron is distributed in the hope that it will be useful,
+ * but WITHOUT ANY WARRANTY; without even the implied warranty of
+ * MERCHANTABILITY or FITNESS FOR A PARTICULAR PURPOSE.  See the
+ * GNU Affero General Public License for more details.
+ * You should have received a copy of the GNU Affero General Public License
+ * along with qron. If not, see <http://www.gnu.org/licenses/>.
+ */
+#include "step.h"
+#include <QSharedData>
+#include "pf/pfnode.h"
+#include "task.h"
+#include "sched/scheduler.h"
+#include "log/log.h"
+#include "configutils.h"
+#include "action/requesttaskaction.h"
+
+class StepData : public QSharedData {
+public:
+  QString _id, _fqsn, _workflowFqtn;
+  Step::Kind _kind;
+  Task _subtask;
+  QPointer<Scheduler> _scheduler;
+  QSet<QString> _predecessors;
+  QList<EventSubscription> _onready;
+  StepData() : _kind(Step::Unknown) { }
+};
+
+Step::Step() {
+}
+
+Step::Step(PfNode node, Scheduler *scheduler, TaskGroup taskGroup,
+           QString workflowTaskId, QHash<QString,Task> oldTasks,
+           QHash<QString, Calendar> namedCalendars) {
+  StepData *sd = new StepData;
+  sd->_scheduler = scheduler;
+  sd->_id = ConfigUtils::sanitizeId(node.contentAsString(), false);
+  sd->_fqsn = taskGroup.id()+"."+workflowTaskId+":"+sd->_id;
+  sd->_workflowFqtn = taskGroup.id()+"."+workflowTaskId;
+  if (node.name() == "and") {
+    sd->_kind = Step::AndJoin;
+    ConfigUtils::loadEventSubscription(node, "onready", sd->_fqsn,
+                                       &sd->_onready, scheduler);
+    // LATER warn if onsuccess, onfailure, onfinish, onstart is defined
+  } else if (node.name() == "or") {
+    sd->_kind = Step::OrJoin;
+    ConfigUtils::loadEventSubscription(node, "onready", sd->_fqsn,
+                                       &sd->_onready, scheduler);
+    // LATER warn if onsuccess, onfailure, onfinish, onstart is defined
+  } else if (node.name() == "task") {
+    sd->_kind = Step::SubTask;
+    QString taskgroup = node.attribute("taskgroup");
+    if (!taskgroup.isEmpty())
+      Log::warning() << "ignoring subtask taskgroup: " << node.toString();
+    node.setContent(workflowTaskId+"-"+node.contentAsString());
+    sd->_subtask = Task(node, scheduler, taskGroup, oldTasks,
+                        sd->_workflowFqtn, namedCalendars);
+    if (sd->_subtask.isNull()) {
+      Log::error() << "step with invalid subtask: " << node.toString();
+      delete sd;
+      return;
+    }
+    sd->_onready.append(
+          EventSubscription(sd->_fqsn, "onready",
+                            RequestTaskAction(scheduler, sd->_subtask.fqtn())));
+    // LATER warn if onready is defined for a subtask step
+  } else {
+      Log::error() << "unsupported step kind: " << node.toString();
+      delete sd;
+      return;
+  }
+  d = sd;
+}
+
+Step::~Step() {
+}
+
+Step::Step(const Step &rhs) : d(rhs.d) {
+}
+
+Step &Step::operator=(const Step &rhs) {
+  if (this != &rhs)
+    d.operator=(rhs.d);
+  return *this;
+}
+
+bool Step::operator==(const Step &other) const {
+  return (isNull() && other.isNull()) || fqsn() == other.fqsn();
+}
+
+bool Step::operator<(const Step &other) const {
+  return fqsn() < other.fqsn();
+}
+
+QString Step::id() const {
+  return d ? d->_id : QString();
+}
+
+QString Step::fqsn() const {
+  return d ? d->_fqsn : QString();
+}
+
+Step::Kind Step::kind() const {
+  return d ? d->_kind : Step::Unknown;
+}
+
+Task Step::subtask() const {
+  return d ? d->_subtask : Task();
+}
+
+QString Step::workflowFqtn() const {
+  return d ? d->_workflowFqtn : QString();
+}
+
+QSet<QString> Step::predecessors() const {
+  return d ? d->_predecessors : QSet<QString>();
+}
+
+void Step::insertPredecessor(QString predecessor) {
+  if (d)
+    d->_predecessors.insert(predecessor);
+}
+
+void Step::triggerReadyEvents(TaskInstance workflowTaskInstance,
+                              ParamSet eventContext) const {
+  if (d) {
+    //eventContext.setValue("!stepid", d->_id);
+    //eventContext.setValue("!fqsn", d->_fqsn);
+    foreach (EventSubscription sub, d->_onready)
+      sub.triggerActions(eventContext, workflowTaskInstance);
+  }
+}
+
+QList<EventSubscription> Step::onreadyEventSubscriptions() const {
+  return d ? d->_onready : QList<EventSubscription>();
+}
+
+QString Step::kindToString(Kind kind) {
+  switch (kind) {
+  case SubTask:
+    return "task";
+  case AndJoin:
+    return "and";
+  case OrJoin:
+    return "or";
+  case Unknown:
+    ;
+  }
+  return "unknown";
+}